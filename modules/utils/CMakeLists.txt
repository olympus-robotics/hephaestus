--- conflicted
+++ resolved
@@ -21,11 +21,8 @@
     src/filesystem/scoped_path.cpp
     src/string/string_literal.cpp
     src/string/string_utils.cpp
-<<<<<<< HEAD
+    src/timing/watchdog.cpp
     src/bit_flag.cpp
-=======
-    src/timing/watchdog.cpp
->>>>>>> c571a805
     src/concepts.cpp
     src/exception.cpp
     src/utils.cpp
@@ -37,11 +34,8 @@
     include/hephaestus/utils/filesystem/scoped_path.h
     include/hephaestus/utils/string/string_literal.h
     include/hephaestus/utils/string/string_utils.h
-<<<<<<< HEAD
+    include/hephaestus/utils/timing/watchdog.h
     include/hephaestus/utils/bit_flag.h
-=======
-    include/hephaestus/utils/timing/watchdog.h
->>>>>>> c571a805
     include/hephaestus/utils/concepts.h
     include/hephaestus/utils/exception.h
     include/hephaestus/utils/utils.h
