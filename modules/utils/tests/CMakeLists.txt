--- conflicted
+++ resolved
@@ -45,15 +45,10 @@
 )
 
 define_module_test(
-<<<<<<< HEAD
-  NAME type_formatting_tests
-  SOURCES type_formatting_tests.cpp
-=======
   NAME string_literal_tests
   SOURCES string_literal_tests.cpp
   PUBLIC_INCLUDE_PATHS $<BUILD_INTERFACE:${CMAKE_CURRENT_SOURCE_DIR}/../include>
   PUBLIC_LINK_LIBS ""
->>>>>>> 43378645
 )
 
 define_module_test(
