# =================================================================================================
# Copyright (C) 2023-2024 HEPHAESTUS Contributors
# =================================================================================================

define_module_test(
  NAME exception_tests
  SOURCES exception_tests.cpp
  PUBLIC_INCLUDE_PATHS $<BUILD_INTERFACE:${CMAKE_CURRENT_SOURCE_DIR}/../include>
  PUBLIC_LINK_LIBS ""
)

define_module_test(
  NAME file_tests
  SOURCES file_tests.cpp
  PUBLIC_INCLUDE_PATHS $<BUILD_INTERFACE:${CMAKE_CURRENT_SOURCE_DIR}/../include>
  PUBLIC_LINK_LIBS ""
)

define_module_test(
  NAME string_utils_tests
  SOURCES string_utils_tests.cpp
  PUBLIC_INCLUDE_PATHS $<BUILD_INTERFACE:${CMAKE_CURRENT_SOURCE_DIR}/../include>
  PUBLIC_LINK_LIBS ""
)

define_module_test(
  NAME string_literal_tests
  SOURCES string_literal_tests.cpp
  PUBLIC_INCLUDE_PATHS $<BUILD_INTERFACE:${CMAKE_CURRENT_SOURCE_DIR}/../include>
  PUBLIC_LINK_LIBS ""
)

define_module_test(
<<<<<<< HEAD
  NAME bit_flag_tests
  SOURCES bit_flag_tests.cpp
=======
  NAME watchdog_tests
  SOURCES watchdog_tests.cpp
>>>>>>> c571a805
  PUBLIC_INCLUDE_PATHS $<BUILD_INTERFACE:${CMAKE_CURRENT_SOURCE_DIR}/../include>
  PUBLIC_LINK_LIBS ""
)<|MERGE_RESOLUTION|>--- conflicted
+++ resolved
@@ -31,13 +31,15 @@
 )
 
 define_module_test(
-<<<<<<< HEAD
   NAME bit_flag_tests
   SOURCES bit_flag_tests.cpp
-=======
+  PUBLIC_INCLUDE_PATHS $<BUILD_INTERFACE:${CMAKE_CURRENT_SOURCE_DIR}/../include>
+  PUBLIC_LINK_LIBS ""
+)
+
+define_module_test(
   NAME watchdog_tests
   SOURCES watchdog_tests.cpp
->>>>>>> c571a805
   PUBLIC_INCLUDE_PATHS $<BUILD_INTERFACE:${CMAKE_CURRENT_SOURCE_DIR}/../include>
   PUBLIC_LINK_LIBS ""
 )