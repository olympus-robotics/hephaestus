//=================================================================================================
// Copyright (C) 2023-2024 HEPHAESTUS Contributors
//=================================================================================================

#pragma once

#include <chrono>
#include <concepts>
#include <cstddef>
#include <random>
#include <type_traits>
#include <vector>

#include <fmt/format.h>
#include <magic_enum.hpp>

#include "hephaestus/utils/concepts.h"
#include "hephaestus/utils/exception.h"
#include "hephaestus/types/bounds.h"

namespace heph::random {

//=================================================================================================
// Random boolean creation
//=================================================================================================
template <BooleanType T>
[[nodiscard]] auto random(std::mt19937_64& mt) -> T {
  std::bernoulli_distribution dist;
  return dist(mt);
}

//=================================================================================================
// Random integer value creation
//=================================================================================================
template <typename T>
concept NonBooleanIntegralType = std::integral<T> && !BooleanType<T>;

template <NonBooleanIntegralType T>
<<<<<<< HEAD
[[nodiscard]] auto random(std::mt19937_64& mt, std::optional < Bounds<T>> bounds) -> T {
  auto bounds = bounds.value_or(Bounds<T>{ std::numeric_limits<T>::min(), std::numeric_limits<T>::max() });
  std::uniform_int_distribution<T> dist(bounds.min, bounds.max);
=======
[[nodiscard]] auto random(std::mt19937_64& mt) -> T {
  std::uniform_int_distribution<T> dist;
>>>>>>> 45379aee
  return dist(mt);
}

//=================================================================================================
// Random floating point value creation
//=================================================================================================
template <std::floating_point T>
[[nodiscard]] auto random(std::mt19937_64& mt, std::optional < Bounds<T>> bounds) -> T {
  auto bounds = bounds.value_or(Bounds<T>{ std::numeric_limits<T>::min(), std::numeric_limits<T>::max() });
  std::uniform_real_distribution<T> dist(bounds.min, bounds.max);
  return dist(mt);
}

//=================================================================================================
// Random enum creation
//=================================================================================================
template <EnumType T>
[[nodiscard]] auto random(std::mt19937_64& mt) -> T {
  // We deduce the actual enum_values, which might not be monotonic, and then randomly select one.
  static const auto enum_values = magic_enum::enum_values<T>();
  std::uniform_int_distribution<size_t> dist(0, enum_values.size() - 1);
  return enum_values[dist(mt)];  // NOLINT(cppcoreguidelines-pro-bounds-constant-array-index)
}

//=================================================================================================
// Random timestamp creation
//=================================================================================================
namespace internal {
template <ChronoTimestampType T, size_t Year>
[[nodiscard]] constexpr auto createFinalTimestampOfTheYear() -> T {
  // The final date of the year is YYYY-12-31.
  constexpr auto YEAR = std::chrono::year{ Year };
  constexpr auto FINAL_MONTH = std::chrono::December;
  constexpr auto FINAL_DAY = std::chrono::year_month_day_last{ YEAR / FINAL_MONTH / std::chrono::last };
  constexpr auto FINAL_DATE_SYS_DAYS = std::chrono::sys_days{ FINAL_DAY };

  // The final time of the day is 23:59:59.999...
  constexpr auto FINAL_TIME = std::chrono::hours{ 24 } - typename T::duration{ 1 };
  // The final timestamp of the year is YYYY-12-31 23:59:59.999...
  constexpr auto TOTAL_TIME = FINAL_DATE_SYS_DAYS + FINAL_TIME;

  return T{ TOTAL_TIME.time_since_epoch() };
}
}  // namespace internal

/// Create a random timestamp between year 1970 and the year 2100.
template <ChronoTimestampType T>
[[nodiscard]] auto random(std::mt19937_64& mt) -> T {
  static constexpr auto MIN_DURATION = 0;  // Start of UNIX epoch time == year 1970.
  static constexpr auto MAX_YEAR = 2100;
  static constexpr auto FINAL_TIMESTAMP = internal::createFinalTimestampOfTheYear<T, MAX_YEAR>();
  static constexpr auto MAX_DURATION = FINAL_TIMESTAMP.time_since_epoch().count();  // End of year 2100.

  std::uniform_int_distribution<int64_t> duration_dist(MIN_DURATION, MAX_DURATION);
  const auto duration = typename T::duration{ duration_dist(mt) };
  const auto timestamp = T{ duration };

  return timestamp;
}

//=================================================================================================
// Random struct/class creation
//=================================================================================================
template <class T>
concept HasRandomMethod = requires(std::mt19937_64& mt) {
  { T::random(mt) } -> std::convertible_to<T>;
};

template <HasRandomMethod T>
[[nodiscard]] auto random(std::mt19937_64& mt) -> T {
  return T::random(mt);
}

//=================================================================================================
// Concept for random creatable types
//=================================================================================================
template <class T>
concept RandomCreatable = requires(std::mt19937_64& mt) {
  { random<T>(mt) } -> std::convertible_to<T>;
};

//=================================================================================================
// Internal helper functions for container types
//=================================================================================================
namespace internal {
[[nodiscard]] inline auto getSize(std::mt19937_64& mt, std::optional<size_t> fixed_size, bool allow_empty)
    -> size_t {
  if (fixed_size.has_value()) {
    throwExceptionIf<InvalidParameterException>(
        allow_empty == false && fixed_size.value() == 0,
        fmt::format("fixed_size must be non-zero if allow_empty == true"));
    return fixed_size.value();
  }

  static constexpr auto MAX_SIZE = 42ul;
  const auto min_size = allow_empty ? 0ul : 1ul;
  std::uniform_int_distribution<size_t> dist(min_size, MAX_SIZE);

  return dist(mt);
}
}  // namespace internal

//=================================================================================================
// Random string creation
//=================================================================================================
/// Generate a random string of characters, including special case characters and numbers.
template <StringType T>
[[nodiscard]] auto random(std::mt19937_64& mt, std::optional<size_t> fixed_size = std::nullopt,
                          bool allow_empty = true) -> T {
  const auto size = internal::getSize(mt, fixed_size, allow_empty);

  static constexpr auto PRINTABLE_ASCII_START = 32;  // Space
  static constexpr auto PRINTABLE_ASCII_END = 126;   // Equivalency sign - tilde
  std::uniform_int_distribution<unsigned char> char_dist(PRINTABLE_ASCII_START, PRINTABLE_ASCII_END);

  std::string random_string;
  random_string.reserve(size);

  auto gen_random_char = [&mt, &char_dist]() { return static_cast<char>(char_dist(mt)); };
  std::generate_n(std::back_inserter(random_string), size, gen_random_char);

  return random_string;
}

//=================================================================================================
// Random vector creation
//=================================================================================================
template <typename T>
concept RandomCreatableVector = VectorType<T> && RandomCreatable<typename T::value_type>;

/// Fill a vector with randomly generated values of type T.
template <RandomCreatableVector T>
[[nodiscard]] auto random(std::mt19937_64& mt, std::optional<size_t> fixed_size = std::nullopt,
                          bool allow_empty = true) -> T {
  const auto size = internal::getSize(mt, fixed_size, allow_empty);

  T vec;
  vec.reserve(size);

  auto gen = [&mt]() -> typename T::value_type { return random<typename T::value_type>(mt); };
  std::generate_n(std::back_inserter(vec), size, gen);

  return vec;
};

}  // namespace heph::random<|MERGE_RESOLUTION|>--- conflicted
+++ resolved
@@ -36,14 +36,8 @@
 concept NonBooleanIntegralType = std::integral<T> && !BooleanType<T>;
 
 template <NonBooleanIntegralType T>
-<<<<<<< HEAD
-[[nodiscard]] auto random(std::mt19937_64& mt, std::optional < Bounds<T>> bounds) -> T {
-  auto bounds = bounds.value_or(Bounds<T>{ std::numeric_limits<T>::min(), std::numeric_limits<T>::max() });
-  std::uniform_int_distribution<T> dist(bounds.min, bounds.max);
-=======
 [[nodiscard]] auto random(std::mt19937_64& mt) -> T {
   std::uniform_int_distribution<T> dist;
->>>>>>> 45379aee
   return dist(mt);
 }
 
