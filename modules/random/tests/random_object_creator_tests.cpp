//=================================================================================================
// Copyright (C) 2023-2024 HEPHAESTUS Contributors
//=================================================================================================

#include <chrono>
#include <cstddef>
#include <cstdint>
#include <functional>
#include <random>
#include <string>
#include <vector>

#include <gtest/gtest.h>

#include "hephaestus/random/random_number_generator.h"
#include "hephaestus/random/random_object_creator.h"
#include "hephaestus/utils/exception.h"

// NOLINTNEXTLINE(google-build-using-namespace)
using namespace ::testing;

namespace heph::random {

/// Compare the results of a randomly generated type multiple times to ensure that it is not equal by chance.
template <class T>
[[nodiscard]] auto compareRandomEqualMultipleTimes(std::function<T(std::mt19937_64&)> gen,
                                                   std::mt19937_64& mt) -> bool {
  static constexpr std::size_t MAX_COMPARISON_COUNT = 10;

  for (std::size_t tries = 0; tries < MAX_COMPARISON_COUNT; ++tries) {
    const T first_result = gen(mt);
    const T second_result = gen(mt);

    if (first_result != second_result) {
      return false;
    }
  }

  return true;
}

enum class TestEnum : int8_t { A, B, C, D, E, F, G, H, I, J, K, L, M, N, O, P };

struct TestStruct {
  int a;
  double b;
  std::string c;
  std::vector<int> d;

  [[nodiscard]] auto operator==(const TestStruct&) const -> bool = default;

  [[nodiscard]] static auto random(std::mt19937_64& mt) -> TestStruct {
    return { random::random<int>(mt), random::random<double>(mt), random::random<std::string>(mt),
             random::random<std::vector<int>>(mt) };
  }
};

template <class T>
class RandomTypeTests : public ::testing::Test {};
using RandomTypeImplementations = ::testing::Types<
    /* Boolean type */ bool,
    /* Integer types */ int8_t, int16_t, int32_t, int64_t, uint8_t, uint16_t, uint32_t, uint64_t,
    /* Floating point types */ float, double, long double,
    /* Enum type */ TestEnum,
    /* Timestamp type */ std::chrono::time_point<std::chrono::system_clock, std::chrono::microseconds>,
    std::chrono::time_point<std::chrono::system_clock, std::chrono::nanoseconds>,
    std::chrono::time_point<std::chrono::steady_clock>,
    /* Container types */ std::string, std::vector<int>, std::vector<double>,
    /* Custom types */ TestStruct>;
TYPED_TEST_SUITE(RandomTypeTests, RandomTypeImplementations);

TYPED_TEST(RandomTypeTests, DeterminismTest) {
  auto [mt, mt_copy] = createPairOfIdenticalRNGs();
  EXPECT_EQ(random::random<TypeParam>(mt), random::random<TypeParam>(mt_copy));
}

TYPED_TEST(RandomTypeTests, RandomnessTest) {
  auto mt = createRNG();
  auto gen = [](std::mt19937_64& gen) -> TypeParam { return random::random<TypeParam>(gen); };
  EXPECT_FALSE(compareRandomEqualMultipleTimes<TypeParam>(gen, mt));
}

template <typename T>
concept ContainerWithSizeMethod = requires(TypeParam t) {
  { t.size() } -> std::convertible_to<std::size_t>;
};

// Note: If the size of the container is not specified, the size is randomly generated. No need to test this
// case, as it is already included in testing for randomness. Repeadedly creating an empty container would
// fail the RandomnessTest.
TYPED_TEST(RandomTypeTests, ContainerSizeTest) {
<<<<<<< HEAD
  if constexpr (ContainerWithSizeMethod<TypeParam>) {
=======
  if constexpr (RandomCreatableVector<TypeParam> || StringType<TypeParam>) {
>>>>>>> 45379aee
    auto mt = createRNG();

    static constexpr std::size_t SIZE_ZERO = 0;
    static constexpr bool ALLOW_EMPTY_CONTAINER = true;
    static constexpr bool DISALLOW_EMPTY_CONTAINER = false;
    auto vec_size_zero = random::random<TypeParam>(mt, SIZE_ZERO, ALLOW_EMPTY_CONTAINER);
    EXPECT_EQ(vec_size_zero.size(), SIZE_ZERO);
    EXPECT_THROW(auto _ = random::random<TypeParam>(mt, SIZE_ZERO, DISALLOW_EMPTY_CONTAINER),
                 InvalidParameterException);

    static constexpr size_t SIZE_SEVEN = 7;
    auto vec_size_seven = random::random<TypeParam>(mt, SIZE_SEVEN);
    EXPECT_EQ(vec_size_seven.size(), SIZE_SEVEN);

    auto random_vec_non_empty = random::random<TypeParam>(mt, {}, DISALLOW_EMPTY_CONTAINER);
    EXPECT_TRUE(vec_size_seven.size() > 0);
  }
}

}  // namespace heph::random<|MERGE_RESOLUTION|>--- conflicted
+++ resolved
@@ -89,11 +89,7 @@
 // case, as it is already included in testing for randomness. Repeadedly creating an empty container would
 // fail the RandomnessTest.
 TYPED_TEST(RandomTypeTests, ContainerSizeTest) {
-<<<<<<< HEAD
-  if constexpr (ContainerWithSizeMethod<TypeParam>) {
-=======
   if constexpr (RandomCreatableVector<TypeParam> || StringType<TypeParam>) {
->>>>>>> 45379aee
     auto mt = createRNG();
 
     static constexpr std::size_t SIZE_ZERO = 0;
