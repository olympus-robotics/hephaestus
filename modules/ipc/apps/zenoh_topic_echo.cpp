--- conflicted
+++ resolved
@@ -31,7 +31,6 @@
 #include "hephaestus/utils/format/format.h"
 #include "hephaestus/utils/signal_handler.h"
 #include "hephaestus/utils/stack_trace.h"
-#include "hephaestus/utils/string/type_formatting.h"
 
 namespace {
 constexpr auto DEFAULT_MAX_ARRAY_LENGTH = 100;
@@ -96,11 +95,7 @@
     truncateLongItems(msg_json, noarr_, max_array_length_);
     fmt::println("From: {}. Topic: {}\nSequence: {} | Timestamp: {}\n{}", metadata.sender_id, metadata.topic,
                  metadata.sequence_id,
-<<<<<<< HEAD
-                 utils::string::toString(std::chrono::time_point<std::chrono::system_clock>(
-=======
                  utils::format::toString(std::chrono::time_point<std::chrono::system_clock>(
->>>>>>> 43378645
                      std::chrono::duration_cast<std::chrono::system_clock::duration>(metadata.timestamp))),
                  msg_json);
   }
