--- conflicted
+++ resolved
@@ -41,12 +41,8 @@
   PUBLIC_LINK_LIBS
     absl::base
     absl::status
-<<<<<<< HEAD
     absl::log
-    hephaestus::base
-=======
     hephaestus::utils
->>>>>>> 16eee2a7
     hephaestus::cli
     fmt::fmt
     nlohmann_json::nlohmann_json
