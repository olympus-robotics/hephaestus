--- conflicted
+++ resolved
@@ -16,14 +16,8 @@
 
 # library sources
 set(SOURCES
-<<<<<<< HEAD
-    src/serdes.cpp
-    src/type_info.cpp
-    src/dynamic_deserializer.cpp
+    src/protobuf/buffers.cpp
     src/protobuf/containers.cpp
-=======
-    src/protobuf/buffers.cpp
->>>>>>> e0c50aa3
     src/protobuf/dynamic_deserializer.cpp
     src/protobuf/enums.cpp
     src/protobuf/protobuf_internal.cpp
@@ -34,11 +28,7 @@
     README.md
     include/hephaestus/serdes/protobuf/buffers.h
     include/hephaestus/serdes/protobuf/concepts.h
-<<<<<<< HEAD
     include/hephaestus/serdes/protobuf/containers.h
-    include/hephaestus/serdes/protobuf/buffers.h
-=======
->>>>>>> e0c50aa3
     include/hephaestus/serdes/protobuf/dynamic_deserializer.h
     include/hephaestus/serdes/protobuf/enums.h
     include/hephaestus/serdes/protobuf/protobuf_internal.h
