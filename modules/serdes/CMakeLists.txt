# =================================================================================================
# Copyright (C) 2023-2024 HEPHAESTUS Contributors
# =================================================================================================

declare_module(
  NAME serdes
  DEPENDS_ON_MODULES utils
  DEPENDS_ON_EXTERNAL_PROJECTS absl magic_enum Protobuf range-v3
)

find_package(absl REQUIRED)
find_package(magic_enum REQUIRED)
find_package(Protobuf REQUIRED)
find_package(utf8_range REQUIRED)
find_package(range-v3 REQUIRED)

# library sources
set(SOURCES
    src/serdes.cpp
    src/type_info.cpp
    src/dynamic_deserializer.cpp
<<<<<<< HEAD
    src/protobuf/containers.cpp
=======
    src/protobuf/buffers.cpp
>>>>>>> 21b95c37
    src/protobuf/dynamic_deserializer.cpp
    src/protobuf/buffers.cpp
    src/protobuf/protobuf.cpp
    src/protobuf/protobuf_internal.cpp
    README.md
    include/hephaestus/serdes/dynamic_deserializer.h
    include/hephaestus/serdes/serdes.h
    include/hephaestus/serdes/type_info.h
    include/hephaestus/serdes/protobuf/buffers.h
    include/hephaestus/serdes/protobuf/concepts.h
    include/hephaestus/serdes/protobuf/containers.h
    include/hephaestus/serdes/protobuf/buffers.h
    include/hephaestus/serdes/protobuf/dynamic_deserializer.h
    include/hephaestus/serdes/protobuf/protobuf.h
    include/hephaestus/serdes/protobuf/protobuf_internal.h
)

# library target
define_module_library(
  NAME serdes
  PUBLIC_LINK_LIBS
    absl::log_internal_check_op
    absl::raw_hash_set
    absl::status
    absl::statusor
    hephaestus::utils
    magic_enum::magic_enum
    protobuf::libprotobuf
    range-v3::range-v3
    utf8_range::utf8_validity
  PRIVATE_LINK_LIBS ""
  SOURCES ${SOURCES}
  PUBLIC_INCLUDE_PATHS $<BUILD_INTERFACE:${CMAKE_CURRENT_SOURCE_DIR}/include> $<INSTALL_INTERFACE:include>
  PRIVATE_INCLUDE_PATHS ""
  SYSTEM_PRIVATE_INCLUDE_PATHS ""
)

# Subprojects
add_subdirectory(tests)
add_subdirectory(examples)<|MERGE_RESOLUTION|>--- conflicted
+++ resolved
@@ -19,11 +19,7 @@
     src/serdes.cpp
     src/type_info.cpp
     src/dynamic_deserializer.cpp
-<<<<<<< HEAD
     src/protobuf/containers.cpp
-=======
-    src/protobuf/buffers.cpp
->>>>>>> 21b95c37
     src/protobuf/dynamic_deserializer.cpp
     src/protobuf/buffers.cpp
     src/protobuf/protobuf.cpp
