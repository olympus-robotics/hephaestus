--- conflicted
+++ resolved
@@ -27,15 +27,8 @@
 //=================================================================================================
 // Vector (std::vector <-> google::protobuf::RepeatedField)
 //=================================================================================================
-<<<<<<< HEAD
-template <typename T, typename ProtoT>
-  requires std::is_arithmetic_v<T>
+template <Arithmetic T, typename ProtoT>
 void toProto(google::protobuf::RepeatedField<ProtoT>& proto_repeated_field, const std::vector<T>& vec) {
-=======
-template <Arithmetic T, typename ProtoT>
-auto toProto(google::protobuf::RepeatedField<ProtoT>& proto_repeated_field, const std::vector<T>& vec)
-    -> void {
->>>>>>> 6d05bff8
   proto_repeated_field.Clear();  // Ensure that the repeated field is empty before adding elements.
   proto_repeated_field.Reserve(static_cast<int>(vec.size()));
   proto_repeated_field.Add(vec.cbegin(), vec.cend());
@@ -51,15 +44,8 @@
   }
 }
 
-<<<<<<< HEAD
-template <typename T, typename ProtoT>
-  requires std::is_arithmetic_v<T>
+template <Arithmetic T, typename ProtoT>
 void fromProto(const google::protobuf::RepeatedField<ProtoT>& proto_repeated_field, std::vector<T>& vec) {
-=======
-template <Arithmetic T, typename ProtoT>
-auto fromProto(const google::protobuf::RepeatedField<ProtoT>& proto_repeated_field, std::vector<T>& vec)
-    -> void {
->>>>>>> 6d05bff8
   vec.clear();  // Ensure that the vector is empty before adding elements.
   vec.reserve(static_cast<size_t>(proto_repeated_field.size()));
   std::transform(proto_repeated_field.cbegin(), proto_repeated_field.cend(), std::back_inserter(vec),
@@ -87,7 +73,7 @@
 void toProto(google::protobuf::RepeatedField<ProtoT>& proto_repeated_field, const std::array<T, N>& arr) {
   proto_repeated_field.Clear();  // Ensure that the repeated field is empty before adding elements.
   proto_repeated_field.Reserve(static_cast<int>(arr.size()));
-  proto_repeated_field.Add(arr.begin(), arr.end());
+  proto_repeated_field.Add(arr.cbegin(), arr.cend());
 }
 
 template <typename T, typename ProtoT, std::size_t N>
@@ -106,7 +92,7 @@
   panicIf(proto_repeated_field.size() != N,
           fmt::format("Mismatch between size of repeated proto field {} and size of array {}.",
                       proto_repeated_field.size(), N));
-  std::transform(proto_repeated_field.begin(), proto_repeated_field.end(), arr.begin(),
+  std::transform(proto_repeated_field.cbegin(), proto_repeated_field.cend(), arr.begin(),
                  [](const auto& proto_value) { return static_cast<T>(proto_value); });
 }
 
@@ -116,7 +102,7 @@
   panicIf(proto_repeated_ptr_field.size() != N,
           fmt::format("Mismatch between size of repeated proto ptr field {} and size of array {}.",
                       proto_repeated_ptr_field.size(), N));
-  std::transform(proto_repeated_ptr_field.begin(), proto_repeated_ptr_field.end(), arr.begin(),
+  std::transform(proto_repeated_ptr_field.cbegin(), proto_repeated_ptr_field.cend(), arr.begin(),
                  [](const auto& proto_value) {
                    T value;
                    fromProto(proto_value, value);
