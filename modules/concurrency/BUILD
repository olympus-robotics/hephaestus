--- conflicted
+++ resolved
@@ -15,20 +15,14 @@
         "include/**/*.h",
     ]),
     implementation_deps = [
-<<<<<<< HEAD
-        "//modules/telemetry",
-=======
-        "//modules/telemetry/log",
+        "//modules/telemetry/log:log",
         "@magic_enum",
->>>>>>> 805b18ee
     ],
     includes = ["include"],
     visibility = ["//visibility:public"],
     deps = [
         "//modules/containers",
         "//modules/error_handling",
-        "//modules/telemetry/log",
-        "//modules/telemetry/metrics",
         "//modules/utils",
         "@liburing",
         "@stdexec",
