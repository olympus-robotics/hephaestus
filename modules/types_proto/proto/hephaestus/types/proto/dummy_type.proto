//=================================================================================================
// Copyright (C) 2023-2024 HEPHAESTUS Contributors
//=================================================================================================

syntax = "proto3";

package heph.types.proto;

enum DummyTypeExternalDummyEnum {
  DUMMY_TYPE_EXTERNAL_DUMMY_ENUM_A = 0;
  DUMMY_TYPE_EXTERNAL_DUMMY_ENUM_B = 1;
  DUMMY_TYPE_EXTERNAL_DUMMY_ENUM_C = 2;
  DUMMY_TYPE_EXTERNAL_DUMMY_ENUM_D = 3;
  DUMMY_TYPE_EXTERNAL_DUMMY_ENUM_E = 4;
  DUMMY_TYPE_EXTERNAL_DUMMY_ENUM_F = 5;
  DUMMY_TYPE_EXTERNAL_DUMMY_ENUM_G = 6;
}

message DummyPrimitivesType {
  bool dummy_bool = 1;

  int32 dummy_int8_t = 2;
  int32 dummy_int16_t = 3;
  int32 dummy_int32_t = 4;
  int64 dummy_int64_t = 5;

  uint32 dummy_uint8_t = 6;
  uint32 dummy_uint16_t = 7;
  uint32 dummy_uint32_t = 8;
  uint64 dummy_uint64_t = 9;

  float dummy_float = 10;
  double dummy_double = 11;
}

message DummyType {
  enum InternalDummyEnum {
    INTERNAL_DUMMY_ENUM_ALPHA = 0;
  }

  DummyPrimitivesType dummy_primitives_type = 1;

  InternalDummyEnum internal_dummy_enum = 2;
  DummyTypeExternalDummyEnum external_dummy_enum = 3;

<<<<<<< HEAD
  string dummy_string = 3;
  repeated int32 dummy_vector = 4;
  repeated DummyPrimitivesType dummy_vector_encapsulated = 5;
=======
  string dummy_string = 4;
  repeated int32 dummy_vector = 5;
>>>>>>> e0c50aa3
}<|MERGE_RESOLUTION|>--- conflicted
+++ resolved
@@ -43,12 +43,7 @@
   InternalDummyEnum internal_dummy_enum = 2;
   DummyTypeExternalDummyEnum external_dummy_enum = 3;
 
-<<<<<<< HEAD
   string dummy_string = 3;
   repeated int32 dummy_vector = 4;
   repeated DummyPrimitivesType dummy_vector_encapsulated = 5;
-=======
-  string dummy_string = 4;
-  repeated int32 dummy_vector = 5;
->>>>>>> e0c50aa3
 }