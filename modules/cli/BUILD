# =================================================================================================
# Copyright (C) 2023-2024 HEPHAESTUS Contributors
# =================================================================================================

load(
    "@hephaestus//bazel:hephaestus.bzl",
    "heph_cc_binary",
    "heph_cc_library",
    "heph_cc_test",
)

package(default_visibility=["//visibility:public"])

heph_cc_library(
    name="cli",
    srcs=glob(
        [
            "src/**/*.cpp",
        ],
    ),
    hdrs=glob(
        [
            "include/**/*.h",
        ],
    ),
<<<<<<< HEAD
    implementation_deps=[],
    includes=["include"],
    visibility=["//visibility:public"],
    deps=[
=======
    implementation_deps = [],
    includes = ["include"],
    visibility = ["//visibility:public"],
    deps = [
        "//modules/error_handling",
>>>>>>> 805b18ee
        "//modules/utils",
        "@abseil-cpp//absl/strings",
        "@fmt",
    ],
)

############
# Binaries #
############

heph_cc_binary(
    name="example",
    srcs=["examples/example.cpp"],
    deps=[
        ":cli",
        "@fmt",
    ],
)

#########
# Tests #
#########

heph_cc_test(
    name="program_options_tests",
    srcs=["tests/program_options_tests.cpp"],
    deps=[
        ":cli",
    ],
)<|MERGE_RESOLUTION|>--- conflicted
+++ resolved
@@ -23,18 +23,11 @@
             "include/**/*.h",
         ],
     ),
-<<<<<<< HEAD
     implementation_deps=[],
     includes=["include"],
     visibility=["//visibility:public"],
     deps=[
-=======
-    implementation_deps = [],
-    includes = ["include"],
-    visibility = ["//visibility:public"],
-    deps = [
         "//modules/error_handling",
->>>>>>> 805b18ee
         "//modules/utils",
         "@abseil-cpp//absl/strings",
         "@fmt",
