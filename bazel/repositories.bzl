# =================================================================================================
# Copyright (C) 2023-2024 HEPHAESTUS Contributors
# =================================================================================================

load("@bazel_tools//tools/build_defs/repo:http.bzl", "http_archive")

def foreign_cc_repositories():
    ZENOH_VERSION = "1.2.1"
    http_archive(
        name = "zenohc_builder",
        build_file = ":foreign_cc/zenohc_builder.BUILD",
        urls = ["https://github.com/olympus-robotics/zenohc_builder/archive/refs/tags/{version}.zip".format(version = ZENOH_VERSION)],
        strip_prefix = "zenohc_builder-{version}".format(version = ZENOH_VERSION),
        sha256 = "b6015958b7924f721b76f688a6ae4b8c55548192d43de4be3ab0a15af0e3b46f",
    )

    MCAP_VERSION = "bebea860f68b278d6cccdb70e0ed299d2656af96"
    http_archive(
        name = "mcap",
        build_file = ":foreign_cc/mcap.BUILD",
        urls = ["https://github.com/foxglove/mcap/archive/{version}.zip".format(version = MCAP_VERSION)],
        strip_prefix = "mcap-" + MCAP_VERSION,
        sha256 = "ba970de5120059521fbc2a63eab54679432183dd358ba958fc75a3bcded95276",
    )

    CPR_VERSION = "1.11.1"
    http_archive(
        name = "cpr",
        build_file = ":foreign_cc/cpr.BUILD",
        patches = ["//bazel/foreign_cc:cpr.patch"],
        urls = ["https://github.com/libcpr/cpr/archive/refs/tags/{version}.tar.gz".format(version = CPR_VERSION)],
        strip_prefix = "cpr-" + CPR_VERSION,
        sha256 = "e84b8ef348f41072609f53aab05bdaab24bf5916c62d99651dfbeaf282a8e0a2",
    )

    INFLUXDB_VERSION = "2b8a87cfbb2b0a8c01a38212fade79553c8f75c8"
    http_archive(
        name = "influxdb",
        build_file = ":foreign_cc/influxdb.BUILD",
        urls = ["https://github.com/offa/influxdb-cxx/archive/{version}.zip".format(version = INFLUXDB_VERSION)],
        strip_prefix = "influxdb-cxx-" + INFLUXDB_VERSION,
        sha256 = "374f5cff1cabc5ce8ff0d4b227475e2221c038b668a797fd9ef117bee43ead07",
    )

    REFLECT_CPP_VERSION = "c118963de004b32f12b04636bbc525066f792673"
    http_archive(
        name = "reflect-cpp",
        build_file = "//bazel/foreign_cc:reflect_cpp.BUILD",
<<<<<<< HEAD
        urls = ["https://github.com/olympus-robotics/reflect-cpp/archive/refs/tags/v{version}-cmake-3.22.1.zip".format(version = REFLECT_CPP_VERSION)],
        strip_prefix = "reflect-cpp-" + REFLECT_CPP_VERSION + "-cmake-3.22.1",
        sha256 = "63fd52189f7df9c5648c5479e7af9377271a18f65a30a1a45fe160f8e0cf787a",
    )

    WS_PROTOCOL_VERSION = "1.4.0-dev"
    WS_PROTOCOL_TAG = "releases/cpp/v" + WS_PROTOCOL_VERSION
    http_archive(
        name = "ws_protocol",
        build_file = ":foreign_cc/ws_protocol.BUILD",
        urls = ["https://github.com/olympus-robotics/ws-protocol/archive/refs/tags/{tag}.zip".format(tag = WS_PROTOCOL_TAG)],
        strip_prefix = "ws-protocol-releases-cpp-v" + WS_PROTOCOL_VERSION,
        sha256 = "86bd5743098825822b26b0459f4115b86694fdc86398ba7e84e296b6af4bdc23",
=======
        urls = ["https://github.com/getml/reflect-cpp/archive/{version}.zip".format(version = REFLECT_CPP_VERSION)],
        strip_prefix = "reflect-cpp-" + REFLECT_CPP_VERSION,
        sha256 = "3e34090fe5202c46b6247afbed7d0b10bd569db2c31463842846b3e419c57ecc",
>>>>>>> e55aafe3
    )<|MERGE_RESOLUTION|>--- conflicted
+++ resolved
@@ -46,10 +46,9 @@
     http_archive(
         name = "reflect-cpp",
         build_file = "//bazel/foreign_cc:reflect_cpp.BUILD",
-<<<<<<< HEAD
-        urls = ["https://github.com/olympus-robotics/reflect-cpp/archive/refs/tags/v{version}-cmake-3.22.1.zip".format(version = REFLECT_CPP_VERSION)],
-        strip_prefix = "reflect-cpp-" + REFLECT_CPP_VERSION + "-cmake-3.22.1",
-        sha256 = "63fd52189f7df9c5648c5479e7af9377271a18f65a30a1a45fe160f8e0cf787a",
+        urls = ["https://github.com/getml/reflect-cpp/archive/{version}.zip".format(version = REFLECT_CPP_VERSION)],
+        strip_prefix = "reflect-cpp-" + REFLECT_CPP_VERSION,
+        sha256 = "3e34090fe5202c46b6247afbed7d0b10bd569db2c31463842846b3e419c57ecc",
     )
 
     WS_PROTOCOL_VERSION = "1.4.0-dev"
@@ -60,9 +59,4 @@
         urls = ["https://github.com/olympus-robotics/ws-protocol/archive/refs/tags/{tag}.zip".format(tag = WS_PROTOCOL_TAG)],
         strip_prefix = "ws-protocol-releases-cpp-v" + WS_PROTOCOL_VERSION,
         sha256 = "86bd5743098825822b26b0459f4115b86694fdc86398ba7e84e296b6af4bdc23",
-=======
-        urls = ["https://github.com/getml/reflect-cpp/archive/{version}.zip".format(version = REFLECT_CPP_VERSION)],
-        strip_prefix = "reflect-cpp-" + REFLECT_CPP_VERSION,
-        sha256 = "3e34090fe5202c46b6247afbed7d0b10bd569db2c31463842846b3e419c57ecc",
->>>>>>> e55aafe3
     )