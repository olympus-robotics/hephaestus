--- conflicted
+++ resolved
@@ -3,8 +3,4 @@
 IMAGE=hephaestus-dev
 
 # This is the version of the dep image. Increase this number everytime you change `external/CMakeLists.txt`
-<<<<<<< HEAD
-DEPS_VERSION=1.0.19
-=======
-DEPS_VERSION=1.0.24
->>>>>>> 5eae0631
+DEPS_VERSION=1.0.24